--- conflicted
+++ resolved
@@ -11,11 +11,6 @@
 use atelier_schema::data;
 use futures_core::future::{BoxFuture, Future};
 use log::{debug, error};
-<<<<<<< HEAD
-=======
-use serde::{Deserialize, Serialize};
-use std::io::Read;
->>>>>>> f4886d7a
 use std::{
     collections::HashSet,
     fs,
@@ -99,13 +94,8 @@
 pub(crate) trait SourceMetadataCache {
     fn restore_source_metadata(
         &self,
-<<<<<<< HEAD
         path: &Path,
-        importer: &'a dyn BoxedImporter,
-=======
-        path: &PathBuf,
         importer: &dyn BoxedImporter,
->>>>>>> f4886d7a
         metadata: &mut SourceMetadata,
     ) -> Result<()>;
     fn get_cached_metadata(&self, path: &PathBuf) -> Result<Option<ImportResultMetadata>>;
